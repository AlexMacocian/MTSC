﻿<Project Sdk="Microsoft.NET.Sdk">

  <PropertyGroup>
    <OutputType>Library</OutputType>
    <TargetFrameworks>netcoreapp2.1;net48</TargetFrameworks>
    <ApplicationIcon />
    <StartupObject />
<<<<<<< HEAD
    <Version>1.0.0</Version>
    <Authors>Alexandru-Victor Macocian</Authors>
    <Product>MTSC</Product>
    <Description>Modular TCP Server and Client</Description>
    <AssemblyVersion>0.1.0.0</AssemblyVersion>
    <FileVersion>0.1.0.0</FileVersion>
=======
    <Version>1.0.1</Version>
    <Authors>Alexandru-Victor Macocian</Authors>
    <Product>MTSC</Product>
    <Description>Modular TCP Server and Client</Description>
    <AssemblyVersion>0.1.0.1</AssemblyVersion>
    <FileVersion>0.1.0.1</FileVersion>
>>>>>>> 37d03d25
    <GeneratePackageOnBuild>true</GeneratePackageOnBuild>
    <Platforms>AnyCPU;x64</Platforms>
    <PackageProjectUrl>https://github.com/AlexMacocian/MTSC</PackageProjectUrl>
    <PackageIconUrl>https://github.com/AlexMacocian/MTSC/blob/master/docs/MTSC_Logo.png</PackageIconUrl>
    <RepositoryUrl>https://github.com/AlexMacocian/MTSC</RepositoryUrl>
  </PropertyGroup>

</Project><|MERGE_RESOLUTION|>--- conflicted
+++ resolved
@@ -5,21 +5,12 @@
     <TargetFrameworks>netcoreapp2.1;net48</TargetFrameworks>
     <ApplicationIcon />
     <StartupObject />
-<<<<<<< HEAD
-    <Version>1.0.0</Version>
-    <Authors>Alexandru-Victor Macocian</Authors>
-    <Product>MTSC</Product>
-    <Description>Modular TCP Server and Client</Description>
-    <AssemblyVersion>0.1.0.0</AssemblyVersion>
-    <FileVersion>0.1.0.0</FileVersion>
-=======
     <Version>1.0.1</Version>
     <Authors>Alexandru-Victor Macocian</Authors>
     <Product>MTSC</Product>
     <Description>Modular TCP Server and Client</Description>
     <AssemblyVersion>0.1.0.1</AssemblyVersion>
     <FileVersion>0.1.0.1</FileVersion>
->>>>>>> 37d03d25
     <GeneratePackageOnBuild>true</GeneratePackageOnBuild>
     <Platforms>AnyCPU;x64</Platforms>
     <PackageProjectUrl>https://github.com/AlexMacocian/MTSC</PackageProjectUrl>
